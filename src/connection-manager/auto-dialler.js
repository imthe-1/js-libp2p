--- conflicted
+++ resolved
@@ -58,13 +58,9 @@
     }
 
     this._running = true
-<<<<<<< HEAD
-    await this._autoDial()
-=======
     this._autoDial().catch(err => {
       log.error('could start autodial', err)
     })
->>>>>>> 5043cd56
     log('started')
   }
 
