--- conflicted
+++ resolved
@@ -366,16 +366,9 @@
 
 ## multiaddrs
 
-<<<<<<< HEAD
-Get peer advertising multiaddrs. This computes the advertising multiaddrs of the peer by
-joining the multiaddrs that libp2p transports are listening on with the announce multiaddrs
-provided in hte libp2p config. No announce multiaddrs will be filtered out, even when
-using random ports in the provided multiaddrs.
-=======
 Gets the multiaddrs the libp2p node announces to the network. This computes the advertising multiaddrs 
 of the peer by joining the multiaddrs that libp2p transports are listening on with the announce multiaddrs
 provided in the libp2p config. Configured no announce multiaddrs will be filtered out of the advertised addresses.
->>>>>>> 0252eaf9
 
 `libp2p.multiaddrs`
 
@@ -411,8 +404,6 @@
 // ...
 const listenMa = libp2p.addressManager.getListenAddrs()
 // [ <Multiaddr 047f00000106f9ba - /ip4/127.0.0.1/tcp/63930> ]
-<<<<<<< HEAD
-=======
 ```
 
 ### addressManager.getAnnounceAddrs
@@ -473,7 +464,6 @@
 // ...
 const listenMa = libp2p.transportManager.getAddrs()
 // [ <Multiaddr 047f00000106f9ba - /ip4/127.0.0.1/tcp/63930> ]
->>>>>>> 0252eaf9
 ```
 
 ### addressManager.getAnnounceAddrs
